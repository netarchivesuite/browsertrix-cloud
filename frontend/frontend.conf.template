--- conflicted
+++ resolved
@@ -44,10 +44,7 @@
       set $auth_bearer $arg_auth_bearer;
       set $svc_suffix "${CRAWLER_SVC_SUFFIX}";
       set $fqdn_suffix "${CRAWLER_FQDN_SUFFIX}";
-<<<<<<< HEAD
-=======
 
->>>>>>> ed401c06
       auth_request  /access_check;
 
       proxy_pass http://crawl-$crawl-$num$svc_suffix$fqdn_suffix:9037/ws;
