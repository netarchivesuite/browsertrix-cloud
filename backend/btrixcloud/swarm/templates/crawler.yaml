version: '3.9'

services:
  crawler:
    image: {{ crawler_image }}
    command:
      - crawl
      - --config
      - /var/run/secrets/crawl-config-{{ cid }}
      - --redisStoreUrl
      - {{ redis_url }}
    {%- if profile_filename %}
      - --profile
      - "@profiles/{{ profile_filename }}"
    {%- endif %}

<<<<<<< HEAD
    hostname: "crawl-{{ id }}-{{ index }}"
=======
    hostname: "crawl-{{ id }}-{{ index }}_crawler"
>>>>>>> ed401c06
    container_name: "crawl-{{ id }}-{{ index }}_crawler"

    networks:
      - btrix

    secrets:
      - crawl-config-{{ cid }}

    volumes:
      - crawl-data:/crawls

    stop_grace_period: 1000s

    restart: always

    deploy:
      endpoint_mode: dnsrr
      replicas: 1
      labels:
        crawl: {{ id }}
        role: crawler

      resources:
        limits:
          cpus: "{{ crawler_limits_cpu }}"
          memory: "{{ crawler_limits_memory }}"
        reservations:
          cpus: "{{ crawler_requests_cpu }}"
          memory: "{{ crawler_requests_memory }}"

    environment:
      - CRAWL_ID={{ id }}

      - STORE_ENDPOINT_URL={{ storages[storage_name].endpoint_url }}
      - STORE_ACCESS_KEY={{ storages[storage_name].access_key }}
      - STORE_SECRET_KEY={{ storages[storage_name].secret_key }}

      - STORE_PATH={{ storage_path }}
      - STORE_FILENAME={{ storage_filename }}
      - STORE_USER={{ userid }}

      {%- if auth_token %}
      - WACZ_SIGN_TOKEN={{ auth_token }}
      - WACZ_SIGN_URL=http://authsign:5053/sign
      {%- endif %}
  
      - WEBHOOK_URL={{ redis_url }}/crawls-done
      - CRAWL_ARGS={{ crawler_args }}

{% if index == 0 %}
  redis:
    image: {{ redis_image }}
    command: ["redis-server", "--appendonly", "yes"]
    container_name: "crawl-{{ id }}-{{ index }}_redis"
<<<<<<< HEAD
=======
    restart: always
>>>>>>> ed401c06

    deploy:
      endpoint_mode: dnsrr
      replicas: 1
      labels:
        crawl: {{ id }}
        role: redis

    networks:
      - btrix

{% endif %}

networks:
  btrix:
    external: 
      name: btrix-net

secrets:
  crawl-config-{{ cid }}:
    external: true

volumes:
  crawl-data:
    name: "crawl-{{ id }}-{{ index }}" 
    labels:
      btrix.crawl: {{ id }}

<|MERGE_RESOLUTION|>--- conflicted
+++ resolved
@@ -14,11 +14,7 @@
       - "@profiles/{{ profile_filename }}"
     {%- endif %}
 
-<<<<<<< HEAD
-    hostname: "crawl-{{ id }}-{{ index }}"
-=======
     hostname: "crawl-{{ id }}-{{ index }}_crawler"
->>>>>>> ed401c06
     container_name: "crawl-{{ id }}-{{ index }}_crawler"
 
     networks:
@@ -73,10 +69,7 @@
     image: {{ redis_image }}
     command: ["redis-server", "--appendonly", "yes"]
     container_name: "crawl-{{ id }}-{{ index }}_redis"
-<<<<<<< HEAD
-=======
     restart: always
->>>>>>> ed401c06
 
     deploy:
       endpoint_mode: dnsrr
