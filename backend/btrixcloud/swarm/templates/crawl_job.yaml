--- conflicted
+++ resolved
@@ -5,24 +5,16 @@
     image: {{ job_image }}
     command: ["uvicorn", "btrixcloud.swarm.crawl_job:app", "--host", "0.0.0.0", "--access-log", "--log-level", "info"]
     container_name: job-{{ id }}_job
-<<<<<<< HEAD
-=======
 
     security_opt:
       - "label=disable"
->>>>>>> ed401c06
 
     secrets:
       - btrix_shared_job_config.yaml
       - crawl-opts-{{ cid }}
 
     volumes:
-<<<<<<< HEAD
-      #- /var/run/docker.sock:/var/run/docker.sock
-      - /run/user/1000/podman/podman.sock:/var/run/podman/podman.sock
-=======
       - {{ socket_src }}:{{ socket_dest }}:z
->>>>>>> ed401c06
 
     networks:
       - btrix
